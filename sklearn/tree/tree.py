--- conflicted
+++ resolved
@@ -384,7 +384,6 @@
         X_argsorted = np.asfortranarray(
             np.argsort(X.T, axis=1).astype(np.int32).T)
 
-<<<<<<< HEAD
     sample_indices = np.arange(X.shape[0])
 
     # build the tree by recursive partitioning
@@ -392,9 +391,6 @@
                         sample_indices)
 
     # compactify the tree data structure
-=======
-    recursive_partition(X, X_argsorted, y, sample_mask, 0, -1, False)
->>>>>>> c057dabe
     tree.resize(tree.node_count)
 
     return tree
